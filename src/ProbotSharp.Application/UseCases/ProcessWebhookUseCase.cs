--- conflicted
+++ resolved
@@ -9,14 +9,11 @@
 using ProbotSharp.Application.Ports.Outbound;
 using ProbotSharp.Application.Services;
 using ProbotSharp.Application.WorkflowStates;
+using ProbotSharp.Domain.Abstractions;
 using ProbotSharp.Domain.Entities;
 using ProbotSharp.Domain.Services;
-<<<<<<< HEAD
 using ProbotSharp.Domain.ValueObjects;
 using ProbotSharp.Shared.Abstractions;
-=======
-using ProbotSharp.Domain.Abstractions;
->>>>>>> a1d1e8c7
 
 namespace ProbotSharp.Application.UseCases;
 
@@ -176,7 +173,6 @@
                     return Result.Success();
                 }
 
-<<<<<<< HEAD
                 // Convert Result<PersistedWebhook> to Result
                 return pipelineResult.IsSuccess
                     ? Result.Success()
@@ -184,66 +180,6 @@
                         pipelineResult.Error ?? new Error(
                             "webhook_processing_failed",
                             "Webhook processing failed"));
-=======
-                // Step 3: Process and save webhook delivery
-                this._tracing.AddEvent("webhook.save_delivery");
-                var deliveryResult = WebhookDelivery.Create(
-                    command.DeliveryId,
-                    command.EventName,
-                    this._clock.UtcNow,
-                    command.Payload,
-                    command.InstallationId);
-
-                if (!deliveryResult.IsSuccess)
-                {
-                    return deliveryResult.Error is null
-                        ? Result.Failure("webhook_delivery_creation_failed", "Unable to create webhook delivery")
-                        : Result.Failure(deliveryResult.Error.Value);
-                }
-
-                var delivery = deliveryResult.Value!;
-                var saveResult = await this._storage.SaveAsync(delivery, ct).ConfigureAwait(false);
-                if (!saveResult.IsSuccess)
-                {
-                    return saveResult.Error is null
-                        ? Result.Failure("storage_write_failed", "Unable to save webhook delivery")
-                        : Result.Failure(saveResult.Error.Value);
-                }
-
-                this._metrics.IncrementCounter(
-                    "webhook.processed",
-                    1,
-                    [
-                        new("event", command.EventName.Value),
-                    ]);
-
-                // Step 4: Route event to registered handlers
-                this._tracing.AddEvent("webhook.route_to_handlers");
-                try
-                {
-                    var context = await this._contextFactory.CreateAsync(delivery, ct).ConfigureAwait(false);
-                    await this._eventRouter.RouteAsync(context, this._serviceProvider, ct).ConfigureAwait(false);
-                    this._tracing.AddEvent("webhook.handlers_completed");
-                }
-                catch (Exception routingEx)
-                {
-                    // Log routing errors but don't fail the webhook processing
-                    // The webhook has been successfully persisted at this point
-                    this._tracing.AddEvent("webhook.routing_error");
-                    this._metrics.IncrementCounter(
-                        "webhook.routing_error",
-                        1,
-                        [
-                            new("event", command.EventName.Value),
-                            new("exception_type", routingEx.GetType().Name),
-                        ]);
-
-                    // Note: We still return success because the webhook was persisted successfully
-                    // Handler failures should not cause webhook processing to fail
-                }
-
-                return Result.Success();
->>>>>>> a1d1e8c7
             }, cancellationToken).ConfigureAwait(false);
 
             if (!result.IsSuccess)
@@ -368,23 +304,23 @@
     {
         var command = unique.Command;
 
-        WebhookDelivery delivery;
-        try
-        {
-            delivery = WebhookDelivery.Create(
-                command.DeliveryId,
-                command.EventName,
-                this._clock.UtcNow,
-                command.Payload,
-                command.InstallationId);
-        }
-        catch (ArgumentException ex)
+        // Create webhook delivery using Result<T> pattern (from PR #4)
+        var deliveryResult = WebhookDelivery.Create(
+            command.DeliveryId,
+            command.EventName,
+            this._clock.UtcNow,
+            command.Payload,
+            command.InstallationId);
+
+        if (!deliveryResult.IsSuccess)
         {
             return Result<PersistedWebhook>.Failure(
-                new Error(
+                deliveryResult.Error ?? new Error(
                     "webhook_delivery_creation_failed",
-                    $"Failed to create webhook delivery entity: {ex.Message}"));
-        }
+                    "Failed to create webhook delivery entity"));
+        }
+
+        var delivery = deliveryResult.Value!;
 
         var saveResult = await this._storage.SaveAsync(delivery, cancellationToken).ConfigureAwait(false);
         if (!saveResult.IsSuccess)
