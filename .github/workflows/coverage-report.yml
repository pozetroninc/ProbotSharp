--- conflicted
+++ resolved
@@ -39,10 +39,6 @@
       - name: Install ReportGenerator
         run: dotnet tool install -g dotnet-reportgenerator-globaltool
 
-<<<<<<< HEAD
-      - name: Install diff-cover
-        run: pip install diff-cover
-=======
       - name: Install jq for JSON parsing
         run: |
           if ! command -v jq &> /dev/null; then
@@ -50,7 +46,9 @@
             sudo apt-get install -y jq
           fi
           jq --version
->>>>>>> 1b32e015
+
+      - name: Install diff-cover
+        run: pip install diff-cover
 
       - name: Restore dependencies
         run: dotnet restore ProbotSharp.sln
